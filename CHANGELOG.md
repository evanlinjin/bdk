--- conflicted
+++ resolved
@@ -6,12 +6,8 @@
 
 ## [Unreleased]
 
-<<<<<<< HEAD
-
+- Add `sqlite-bundled` feature for deployments that need a bundled version of sqlite, ie. for mobile platforms.
 - Added `Wallet::get_signers()`, `Wallet::descriptor_checksum()` and `Wallet::get_address_validators()`, exposed the `AsDerived` trait.
-=======
-- Add `sqlite-bundled` feature for deployments that need a bundled version of sqlite, ie. for mobile platforms.
->>>>>>> 9c0141b5
 
 ## [v0.17.0] - [v0.16.1]
 
