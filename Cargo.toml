--- conflicted
+++ resolved
@@ -18,12 +18,8 @@
 bitcoin = { version = "0.29.1", features = ["serde", "base64", "rand"] }
 serde = { version = "^1.0", features = ["derive"] }
 serde_json = { version = "^1.0" }
-<<<<<<< HEAD
-rand = "^0.7"
 bdk_core = { path = "../bdk_core_staging/bdk_core" }
-=======
 rand = "^0.8"
->>>>>>> 15c93850
 
 # Optional dependencies
 sled = { version = "0.34", optional = true }
